--- conflicted
+++ resolved
@@ -2,15 +2,9 @@
 import * as babel from 'prettier/plugins/babel'
 import * as estree from 'prettier/plugins/estree'
 import * as prettier from 'prettier/standalone'
-<<<<<<< HEAD
-import { RenderError } from '../errors'
+import { RenderError } from '../errors.js'
 import { Filter, Select, Insert, Update, Delete, Statement } from '../processor'
-import { renderNestedFilter, renderTargets } from './util'
-=======
-import { RenderError } from '../errors.js'
-import type { Filter, Select, Statement } from '../processor/index.js'
 import { renderNestedFilter, renderTargets } from './util.js'
->>>>>>> 3f1c517c
 
 export type SupabaseJsQuery = {
   code: string
